--- conflicted
+++ resolved
@@ -289,9 +289,7 @@
   created_at timestamp with time zone default timezone('utc', now())
 );
 
-<<<<<<< HEAD
 create index if not exists audit_logs_tenant_created_idx on audit_logs (tenant_id, created_at desc);
-=======
 create table if not exists usage_events (
   id uuid primary key default uuid_generate_v4(),
   tenant_id uuid references tenants(id) on delete cascade,
@@ -302,7 +300,6 @@
 );
 
 create index if not exists usage_events_tenant_idx on usage_events (tenant_id, event_type, occurred_at);
->>>>>>> 0925b7d1
 
 create table if not exists usage_metrics (
   id uuid primary key default uuid_generate_v4(),
