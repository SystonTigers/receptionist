--- conflicted
+++ resolved
@@ -28,8 +28,6 @@
       return res.status(500).json({ error: 'Unexpected error' });
     }
   }
-<<<<<<< HEAD
-=======
 
   if (req.method === 'POST') {
     try {
@@ -56,7 +54,6 @@
   }
 
   return res.status(405).json({ error: 'Method Not Allowed' });
->>>>>>> 0925b7d1
 }
 
 export default withTenantContext(handler);