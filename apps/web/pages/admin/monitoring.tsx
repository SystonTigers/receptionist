import useSWR from 'swr';
import Head from 'next/head';
<<<<<<< HEAD
import { useMemo } from 'react';
import {
  Chart,
  CategoryScale,
  LinearScale,
  PointElement,
  LineElement,
  Title,
  Tooltip,
  Legend
} from 'chart.js';
import { Line } from 'react-chartjs-2';
import { useTenant } from '@/hooks/useTenant';
import { apiFetch } from '@/lib/api-client';

Chart.register(CategoryScale, LinearScale, PointElement, LineElement, Title, Tooltip, Legend);

type ObservabilityAlert = {
  id: string;
  metric: string;
  observed: number;
  baseline?: number;
  severity: 'info' | 'warning' | 'critical';
  title: string;
  description: string;
};

type ObservabilitySummary = {
  timeframe: { start: string; end: string };
  requests: Array<{ date: string; count: number }>;
  errorRate: Array<{ date: string; errors: number; requests: number; rate: number }>;
  latency: {
    p50: number;
    p95: number;
    average: number;
    dailyAverage: Array<{ date: string; value: number }>;
  };
  messaging: {
    success: number;
    failure: number;
    failureRate: number;
    timeline: Array<{ date: string; success: number; failure: number }>;
  };
  alerts: ObservabilityAlert[];
};

type SummaryResponse = ObservabilitySummary;

const fetcher = (path: string) => apiFetch<SummaryResponse>(path);

function formatPercent(value: number) {
  return `${(value * 100).toFixed(1)}%`;
}

function severityColor(severity: ObservabilityAlert['severity']) {
  switch (severity) {
    case 'critical':
      return '#ef4444';
    case 'warning':
      return '#f97316';
    default:
      return '#38bdf8';
  }
}

export default function MonitoringPage() {
  const { tenant } = useTenant();
  const { data: summary } = useSWR('/observability/summary', fetcher, {
    refreshInterval: 60_000
  });

  const totalRequests = useMemo(
    () => summary?.requests.reduce((acc, item) => acc + item.count, 0) ?? 0,
    [summary]
  );
  const latestErrorRate = summary?.errorRate.at(-1)?.rate ?? 0;
  const messagingFailureRate = summary?.messaging.failureRate ?? 0;

  const requestChart = useMemo(() => {
    if (!summary) return null;
    return {
      labels: summary.requests.map((item) => item.date),
      datasets: [
        {
          label: 'Requests',
          data: summary.requests.map((item) => item.count),
          borderColor: '#22d3ee',
          backgroundColor: 'rgba(34, 211, 238, 0.2)',
          tension: 0.3
        },
        {
          label: 'Errors',
          data: summary.errorRate.map((item) => item.errors),
          borderColor: '#f97316',
          backgroundColor: 'rgba(249, 115, 22, 0.2)',
          tension: 0.3,
          yAxisID: 'y1'
        }
      ]
    };
  }, [summary]);

  const latencyChart = useMemo(() => {
    if (!summary) return null;
    return {
      labels: summary.latency.dailyAverage.map((item) => item.date),
      datasets: [
        {
          label: 'Average duration (ms)',
          data: summary.latency.dailyAverage.map((item) => Number(item.value.toFixed(2))),
          borderColor: '#6366f1',
          backgroundColor: 'rgba(99, 102, 241, 0.15)',
          tension: 0.3
        }
      ]
    };
  }, [summary]);

  const messagingChart = useMemo(() => {
    if (!summary) return null;
    return {
      labels: summary.messaging.timeline.map((item) => item.date),
      datasets: [
        {
          label: 'Successful deliveries',
          data: summary.messaging.timeline.map((item) => item.success),
          borderColor: '#10b981',
          backgroundColor: 'rgba(16, 185, 129, 0.2)',
          tension: 0.3
        },
        {
          label: 'Failures',
          data: summary.messaging.timeline.map((item) => item.failure),
          borderColor: '#ef4444',
          backgroundColor: 'rgba(239, 68, 68, 0.2)',
          tension: 0.3
        }
      ]
    };
  }, [summary]);
=======
import { UsageOverview } from '@ai-hairdresser/shared';
import { useTenant } from '@/hooks/useTenant';
import { apiFetch } from '@/lib/api-client';

const fetcher = (path: string) => apiFetch<UsageOverview>(path);

type AuditLogEntry = {
  id: string;
  action: string;
  resource: string;
  resourceId?: string | null;
  createdAt: string;
  userName?: string | null;
  userEmail?: string | null;
  userId?: string | null;
  before?: Record<string, unknown> | null;
  after?: Record<string, unknown> | null;
};

type AuditLogsResponse = {
  logs: AuditLogEntry[];
};

const usageFetcher = (path: string) => apiFetch<UsageResponse>(path);
const auditFetcher = (path: string) => apiFetch<AuditLogsResponse>(path);

export default function MonitoringPage() {
  const { tenant } = useTenant();
  const { data: usage } = useSWR('/dashboard/usage', usageFetcher);
  const { data: auditLogs } = useSWR('/audit/logs', auditFetcher);
  const auditEntries = auditLogs?.logs ?? [];
function formatLimit(limit: number | null, measurement: string) {
  if (limit === null) return 'Unlimited';
  if (measurement === 'tokens') return `${limit.toLocaleString()} tokens`;
  return limit.toLocaleString();
}

function formatUsed(used: number, measurement: string) {
  if (measurement === 'tokens') return `${Math.round(used).toLocaleString()} tokens`;
  return used.toLocaleString();
}

function formatRemaining(remaining: number | null, measurement: string) {
  if (remaining === null) return 'Unlimited';
  const value = Math.max(Math.floor(remaining), 0);
  return measurement === 'tokens' ? `${value.toLocaleString()} tokens` : value.toLocaleString();
}

export default function MonitoringPage() {
  const { tenant } = useTenant();
  const { data: usage, error } = useSWR('/dashboard/usage', fetcher);
>>>>>>> 56c88333

  return (
    <>
      <Head>
        <title>Monitoring | AI Hairdresser Receptionist</title>
      </Head>
      <main className="monitoring">
<<<<<<< HEAD
        <header className="page-header">
          <div>
            <h1>Monitoring &amp; Observability</h1>
            <p>Tenant: {tenant?.name ?? 'Loading…'}</p>
          </div>
          <div className="timeframe">
            <span>Window</span>
            <strong>
              {summary
                ? `${new Date(summary.timeframe.start).toLocaleDateString()} → ${new Date(summary.timeframe.end).toLocaleDateString()}`
                : '—'}
            </strong>
          </div>
        </header>

        <section className="metrics-grid">
          <div className="metric-card">
            <span>Total requests</span>
            <strong>{totalRequests.toLocaleString()}</strong>
          </div>
          <div className="metric-card">
            <span>Error rate</span>
            <strong>{formatPercent(latestErrorRate)}</strong>
          </div>
          <div className="metric-card">
            <span>P95 latency</span>
            <strong>{summary ? `${summary.latency.p95.toFixed(0)} ms` : '—'}</strong>
          </div>
          <div className="metric-card">
            <span>Messaging failure rate</span>
            <strong>{formatPercent(messagingFailureRate)}</strong>
          </div>
        </section>

        <section className="chart-section">
          <h2>Request volume &amp; errors</h2>
          {requestChart ? (
            <Line
              data={requestChart}
              options={{
                responsive: true,
                interaction: { mode: 'index', intersect: false },
                stacked: false,
                scales: {
                  y: { beginAtZero: true },
                  y1: {
                    beginAtZero: true,
                    position: 'right',
                    grid: { drawOnChartArea: false }
                  }
                }
              }}
            />
          ) : (
            <p className="placeholder">Loading…</p>
=======
        <section className="header">
          <h1>Monitoring & Overrides</h1>
          <p>Signed in as tenant: {tenant?.name ?? 'Loading…'}</p>
          {usage && <span className="tier">Current plan: {usage.tier.toUpperCase()}</span>}
        </section>
        <section>
          <h2>Usage vs tier limits</h2>
          {error && <p className="error">Failed to load usage overview.</p>}
          {!usage && !error && <p>Loading usage data…</p>}
          {usage && (
            <table>
              <thead>
                <tr>
                  <th>Category</th>
                  <th>Period</th>
                  <th>Used</th>
                  <th>Limit</th>
                  <th>Remaining</th>
                </tr>
              </thead>
              <tbody>
                {usage.quotas.map((quota) => (
                  <tr key={quota.eventType}>
                    <td>{quota.label}</td>
                    <td>{quota.period === 'month' ? 'Monthly' : 'Daily'}</td>
                    <td>{formatUsed(quota.used, quota.measurement)}</td>
                    <td>{formatLimit(quota.limit, quota.measurement)}</td>
                    <td>{formatRemaining(quota.remaining, quota.measurement)}</td>
                  </tr>
                ))}
              </tbody>
            </table>
          )}
        </section>
        <section>
          <h2>Recent usage metrics</h2>
          {usage && usage.metrics.length === 0 && <p>No usage metrics recorded yet.</p>}
          {usage && usage.metrics.length > 0 && (
            <ul className="metrics">
              {usage.metrics.map((metric) => (
                <li key={`${metric.metric}-${metric.occurredAt}`}>
                  <strong>{metric.metric}</strong>
                  <span>{metric.value.toLocaleString()}</span>
                  <small>{new Date(metric.occurredAt).toLocaleString()}</small>
                </li>
              ))}
            </ul>
          )}
        </section>
        <section>
          <h2>Recent audit trail</h2>
          {auditEntries.length === 0 ? (
            <p className="empty">No audit events recorded for this tenant yet.</p>
          ) : (
            <div className="audit-table">
              <table>
                <thead>
                  <tr>
                    <th scope="col">When</th>
                    <th scope="col">Action</th>
                    <th scope="col">Resource</th>
                    <th scope="col">Actor</th>
                    <th scope="col">Details</th>
                  </tr>
                </thead>
                <tbody>
                  {auditEntries.map((entry) => {
                    const actor = entry.userName || entry.userEmail || entry.userId || 'Unknown user';
                    const timestamp = new Date(entry.createdAt).toLocaleString();
                    return (
                      <tr key={entry.id}>
                        <td>{timestamp}</td>
                        <td>{entry.action}</td>
                        <td>
                          {entry.resource}
                          {entry.resourceId ? ` (${entry.resourceId})` : ''}
                        </td>
                        <td>{actor}</td>
                        <td>
                          <details>
                            <summary>View</summary>
                            <div className="diff-grid">
                              <div>
                                <h4>Before</h4>
                                <pre>{JSON.stringify(entry.before ?? null, null, 2)}</pre>
                              </div>
                              <div>
                                <h4>After</h4>
                                <pre>{JSON.stringify(entry.after ?? null, null, 2)}</pre>
                              </div>
                            </div>
                          </details>
                        </td>
                      </tr>
                    );
                  })}
                </tbody>
              </table>
            </div>
>>>>>>> 56c88333
          )}
        </section>

        <section className="chart-section">
          <h2>Latency trend</h2>
          {latencyChart ? (
            <Line
              data={latencyChart}
              options={{ responsive: true, interaction: { mode: 'index', intersect: false } }}
            />
          ) : (
            <p className="placeholder">Loading…</p>
          )}
        </section>

        <section className="chart-section">
          <h2>Messaging delivery</h2>
          {messagingChart ? (
            <Line data={messagingChart} options={{ responsive: true }} />
          ) : (
            <p className="placeholder">Loading…</p>
          )}
        </section>

        <section className="alerts">
          <h2>Active alerts</h2>
          {summary?.alerts?.length ? (
            <ul>
              {summary.alerts.map((alert) => (
                <li key={alert.id} style={{ borderColor: severityColor(alert.severity) }}>
                  <div>
                    <strong>{alert.title}</strong>
                    <span className={`badge ${alert.severity}`}>{alert.severity}</span>
                  </div>
                  <p>{alert.description}</p>
                  <small>
                    Observed: {alert.observed.toFixed(2)}{' '}
                    {alert.baseline !== undefined ? `| Baseline ${alert.baseline.toFixed(2)}` : null}
                  </small>
                </li>
              ))}
            </ul>
          ) : (
            <p className="placeholder">No active anomalies detected.</p>
          )}
        </section>
      </main>
      <style jsx>{`
        .monitoring {
          padding: 2rem;
          display: flex;
          flex-direction: column;
          gap: 2rem;
        }
<<<<<<< HEAD
        .page-header {
          display: flex;
          justify-content: space-between;
          align-items: center;
          gap: 1rem;
          flex-wrap: wrap;
        }
        .page-header h1 {
          font-size: 1.875rem;
          font-weight: 700;
        }
        .timeframe {
          display: flex;
          flex-direction: column;
          align-items: flex-end;
          font-size: 0.875rem;
          color: #475569;
        }
        .timeframe strong {
          font-size: 1rem;
          color: #0f172a;
        }
        .metrics-grid {
          display: grid;
          gap: 1rem;
          grid-template-columns: repeat(auto-fit, minmax(180px, 1fr));
        }
        .metric-card {
          background: #0f172a;
          color: #e2e8f0;
          border-radius: 12px;
          padding: 1.5rem;
          display: flex;
          flex-direction: column;
          gap: 0.5rem;
        }
        .metric-card span {
          font-size: 0.875rem;
          text-transform: uppercase;
          letter-spacing: 0.04em;
        }
        .metric-card strong {
          font-size: 1.75rem;
        }
        .chart-section {
          background: white;
          border-radius: 12px;
          padding: 1.5rem;
          box-shadow: 0 1px 3px rgba(15, 23, 42, 0.1);
        }
        .chart-section h2 {
          margin-bottom: 1rem;
=======
        .header {
          display: flex;
          flex-direction: column;
          gap: 0.5rem;
        }
        .tier {
          display: inline-flex;
          align-items: center;
          width: fit-content;
          padding: 0.35rem 0.75rem;
          border-radius: 999px;
          background: #1d4ed8;
          color: white;
          font-size: 0.85rem;
          letter-spacing: 0.04em;
        }
        table {
          width: 100%;
          border-collapse: collapse;
          background: #0f172a;
          color: #e2e8f0;
          border-radius: 12px;
          overflow: hidden;
        }
        th,
        td {
          padding: 0.85rem 1rem;
          text-align: left;
        }
        thead {
          background: rgba(15, 23, 42, 0.8);
        }
        tbody tr:nth-child(even) {
          background: rgba(15, 23, 42, 0.6);
        }
        tbody tr:nth-child(odd) {
          background: rgba(15, 23, 42, 0.4);
        }
        .metrics {
          list-style: none;
          padding: 0;
          margin: 0;
          display: grid;
          gap: 0.75rem;
        }
        .metrics li {
          display: flex;
          justify-content: space-between;
          align-items: baseline;
          padding: 0.75rem 1rem;
          background: #f8fafc;
          border-radius: 10px;
        }
        .metrics strong {
          color: #0f172a;
        }
        .metrics span {
          font-weight: 600;
        }
        .metrics small {
          color: #475569;
        }
        .error {
          color: #dc2626;
        }
        table {
          width: 100%;
          border-collapse: collapse;
          background: #0f172a;
          color: #e2e8f0;
        }
        th,
        td {
          padding: 0.75rem;
          border-bottom: 1px solid rgba(226, 232, 240, 0.1);
          text-align: left;
          vertical-align: top;
        }
        th {
          font-weight: 600;
        }
        .audit-table {
          border-radius: 8px;
          overflow: hidden;
        }
        details {
          cursor: pointer;
        }
        details summary {
          color: #38bdf8;
          outline: none;
        }
        .diff-grid {
          display: grid;
          gap: 1rem;
          margin-top: 0.75rem;
        }
        .diff-grid pre {
          max-height: 200px;
          font-size: 0.85rem;
        }
        .empty {
          margin: 0;
          color: #94a3b8;
>>>>>>> 56c88333
        }
        .alerts ul {
          list-style: none;
          padding: 0;
          display: grid;
          gap: 1rem;
        }
        .alerts li {
          border-left: 4px solid #38bdf8;
          background: white;
          border-radius: 8px;
          padding: 1rem 1.25rem;
          box-shadow: 0 1px 2px rgba(15, 23, 42, 0.08);
        }
        .alerts li > div {
          display: flex;
          justify-content: space-between;
          align-items: center;
          gap: 0.75rem;
        }
        .alerts .badge {
          padding: 0.25rem 0.65rem;
          border-radius: 9999px;
          color: white;
          font-size: 0.75rem;
          text-transform: uppercase;
          letter-spacing: 0.05em;
        }
        .alerts .badge.info {
          background: #38bdf8;
        }
        .alerts .badge.warning {
          background: #f97316;
        }
        .alerts .badge.critical {
          background: #ef4444;
        }
        .placeholder {
          color: #64748b;
          font-size: 0.95rem;
        }
      `}</style>
    </>
  );
}<|MERGE_RESOLUTION|>--- conflicted
+++ resolved
@@ -1,6 +1,6 @@
 import useSWR from 'swr';
 import Head from 'next/head';
-<<<<<<< HEAD
+
 import { useMemo } from 'react';
 import {
   Chart,
@@ -64,10 +64,59 @@
     default:
       return '#38bdf8';
   }
-}
+
+import { UsageOverview } from '@ai-hairdresser/shared';
+import { useTenant } from '@/hooks/useTenant';
+import { apiFetch } from '@/lib/api-client';
+
+const fetcher = (path: string) => apiFetch<UsageOverview>(path);
+
+type AuditLogEntry = {
+  id: string;
+  action: string;
+  resource: string;
+  resourceId?: string | null;
+  createdAt: string;
+  userName?: string | null;
+  userEmail?: string | null;
+  userId?: string | null;
+  before?: Record<string, unknown> | null;
+  after?: Record<string, unknown> | null;
+};
+
+type AuditLogsResponse = {
+  logs: AuditLogEntry[];
+};
+
+const usageFetcher = (path: string) => apiFetch<UsageResponse>(path);
+const auditFetcher = (path: string) => apiFetch<AuditLogsResponse>(path);
 
 export default function MonitoringPage() {
   const { tenant } = useTenant();
+  const { data: usage } = useSWR('/dashboard/usage', usageFetcher);
+  const { data: auditLogs } = useSWR('/audit/logs', auditFetcher);
+  const auditEntries = auditLogs?.logs ?? [];
+function formatLimit(limit: number | null, measurement: string) {
+  if (limit === null) return 'Unlimited';
+  if (measurement === 'tokens') return `${limit.toLocaleString()} tokens`;
+  return limit.toLocaleString();
+}
+
+function formatUsed(used: number, measurement: string) {
+  if (measurement === 'tokens') return `${Math.round(used).toLocaleString()} tokens`;
+  return used.toLocaleString();
+}
+
+function formatRemaining(remaining: number | null, measurement: string) {
+  if (remaining === null) return 'Unlimited';
+  const value = Math.max(Math.floor(remaining), 0);
+  return measurement === 'tokens' ? `${value.toLocaleString()} tokens` : value.toLocaleString();
+
+}
+
+export default function MonitoringPage() {
+  const { tenant } = useTenant();
+
   const { data: summary } = useSWR('/observability/summary', fetcher, {
     refreshInterval: 60_000
   });
@@ -141,59 +190,8 @@
       ]
     };
   }, [summary]);
-=======
-import { UsageOverview } from '@ai-hairdresser/shared';
-import { useTenant } from '@/hooks/useTenant';
-import { apiFetch } from '@/lib/api-client';
-
-const fetcher = (path: string) => apiFetch<UsageOverview>(path);
-
-type AuditLogEntry = {
-  id: string;
-  action: string;
-  resource: string;
-  resourceId?: string | null;
-  createdAt: string;
-  userName?: string | null;
-  userEmail?: string | null;
-  userId?: string | null;
-  before?: Record<string, unknown> | null;
-  after?: Record<string, unknown> | null;
-};
-
-type AuditLogsResponse = {
-  logs: AuditLogEntry[];
-};
-
-const usageFetcher = (path: string) => apiFetch<UsageResponse>(path);
-const auditFetcher = (path: string) => apiFetch<AuditLogsResponse>(path);
-
-export default function MonitoringPage() {
-  const { tenant } = useTenant();
-  const { data: usage } = useSWR('/dashboard/usage', usageFetcher);
-  const { data: auditLogs } = useSWR('/audit/logs', auditFetcher);
-  const auditEntries = auditLogs?.logs ?? [];
-function formatLimit(limit: number | null, measurement: string) {
-  if (limit === null) return 'Unlimited';
-  if (measurement === 'tokens') return `${limit.toLocaleString()} tokens`;
-  return limit.toLocaleString();
-}
-
-function formatUsed(used: number, measurement: string) {
-  if (measurement === 'tokens') return `${Math.round(used).toLocaleString()} tokens`;
-  return used.toLocaleString();
-}
-
-function formatRemaining(remaining: number | null, measurement: string) {
-  if (remaining === null) return 'Unlimited';
-  const value = Math.max(Math.floor(remaining), 0);
-  return measurement === 'tokens' ? `${value.toLocaleString()} tokens` : value.toLocaleString();
-}
-
-export default function MonitoringPage() {
-  const { tenant } = useTenant();
+
   const { data: usage, error } = useSWR('/dashboard/usage', fetcher);
->>>>>>> 56c88333
 
   return (
     <>
@@ -201,7 +199,7 @@
         <title>Monitoring | AI Hairdresser Receptionist</title>
       </Head>
       <main className="monitoring">
-<<<<<<< HEAD
+
         <header className="page-header">
           <div>
             <h1>Monitoring &amp; Observability</h1>
@@ -257,7 +255,7 @@
             />
           ) : (
             <p className="placeholder">Loading…</p>
-=======
+
         <section className="header">
           <h1>Monitoring & Overrides</h1>
           <p>Signed in as tenant: {tenant?.name ?? 'Loading…'}</p>
@@ -356,8 +354,7 @@
                   })}
                 </tbody>
               </table>
-            </div>
->>>>>>> 56c88333
+            </div
           )}
         </section>
 
@@ -412,7 +409,6 @@
           flex-direction: column;
           gap: 2rem;
         }
-<<<<<<< HEAD
         .page-header {
           display: flex;
           justify-content: space-between;
@@ -462,10 +458,6 @@
           border-radius: 12px;
           padding: 1.5rem;
           box-shadow: 0 1px 3px rgba(15, 23, 42, 0.1);
-        }
-        .chart-section h2 {
-          margin-bottom: 1rem;
-=======
         .header {
           display: flex;
           flex-direction: column;
@@ -570,7 +562,9 @@
         .empty {
           margin: 0;
           color: #94a3b8;
->>>>>>> 56c88333
+        }
+        .chart-section h2 {
+          margin-bottom: 1rem;
         }
         .alerts ul {
           list-style: none;
