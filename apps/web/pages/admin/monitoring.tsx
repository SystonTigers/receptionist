import useSWR from 'swr';
import Head from 'next/head';
import { UsageOverview } from '@ai-hairdresser/shared';
import { useTenant } from '@/hooks/useTenant';
import { apiFetch } from '@/lib/api-client';

const fetcher = (path: string) => apiFetch<UsageOverview>(path);

<<<<<<< HEAD
type AuditLogEntry = {
  id: string;
  action: string;
  resource: string;
  resourceId?: string | null;
  createdAt: string;
  userName?: string | null;
  userEmail?: string | null;
  userId?: string | null;
  before?: Record<string, unknown> | null;
  after?: Record<string, unknown> | null;
};

type AuditLogsResponse = {
  logs: AuditLogEntry[];
};

const usageFetcher = (path: string) => apiFetch<UsageResponse>(path);
const auditFetcher = (path: string) => apiFetch<AuditLogsResponse>(path);

export default function MonitoringPage() {
  const { tenant } = useTenant();
  const { data: usage } = useSWR('/dashboard/usage', usageFetcher);
  const { data: auditLogs } = useSWR('/audit/logs', auditFetcher);
  const auditEntries = auditLogs?.logs ?? [];
=======
function formatLimit(limit: number | null, measurement: string) {
  if (limit === null) return 'Unlimited';
  if (measurement === 'tokens') return `${limit.toLocaleString()} tokens`;
  return limit.toLocaleString();
}

function formatUsed(used: number, measurement: string) {
  if (measurement === 'tokens') return `${Math.round(used).toLocaleString()} tokens`;
  return used.toLocaleString();
}

function formatRemaining(remaining: number | null, measurement: string) {
  if (remaining === null) return 'Unlimited';
  const value = Math.max(Math.floor(remaining), 0);
  return measurement === 'tokens' ? `${value.toLocaleString()} tokens` : value.toLocaleString();
}

export default function MonitoringPage() {
  const { tenant } = useTenant();
  const { data: usage, error } = useSWR('/dashboard/usage', fetcher);
>>>>>>> 0925b7d1

  return (
    <>
      <Head>
        <title>Monitoring | AI Hairdresser Receptionist</title>
      </Head>
      <main className="monitoring">
        <section className="header">
          <h1>Monitoring & Overrides</h1>
          <p>Signed in as tenant: {tenant?.name ?? 'Loading…'}</p>
          {usage && <span className="tier">Current plan: {usage.tier.toUpperCase()}</span>}
        </section>
        <section>
          <h2>Usage vs tier limits</h2>
          {error && <p className="error">Failed to load usage overview.</p>}
          {!usage && !error && <p>Loading usage data…</p>}
          {usage && (
            <table>
              <thead>
                <tr>
                  <th>Category</th>
                  <th>Period</th>
                  <th>Used</th>
                  <th>Limit</th>
                  <th>Remaining</th>
                </tr>
              </thead>
              <tbody>
                {usage.quotas.map((quota) => (
                  <tr key={quota.eventType}>
                    <td>{quota.label}</td>
                    <td>{quota.period === 'month' ? 'Monthly' : 'Daily'}</td>
                    <td>{formatUsed(quota.used, quota.measurement)}</td>
                    <td>{formatLimit(quota.limit, quota.measurement)}</td>
                    <td>{formatRemaining(quota.remaining, quota.measurement)}</td>
                  </tr>
                ))}
              </tbody>
            </table>
          )}
        </section>
        <section>
          <h2>Recent usage metrics</h2>
          {usage && usage.metrics.length === 0 && <p>No usage metrics recorded yet.</p>}
          {usage && usage.metrics.length > 0 && (
            <ul className="metrics">
              {usage.metrics.map((metric) => (
                <li key={`${metric.metric}-${metric.occurredAt}`}>
                  <strong>{metric.metric}</strong>
                  <span>{metric.value.toLocaleString()}</span>
                  <small>{new Date(metric.occurredAt).toLocaleString()}</small>
                </li>
              ))}
            </ul>
          )}
        </section>
        <section>
          <h2>Recent audit trail</h2>
          {auditEntries.length === 0 ? (
            <p className="empty">No audit events recorded for this tenant yet.</p>
          ) : (
            <div className="audit-table">
              <table>
                <thead>
                  <tr>
                    <th scope="col">When</th>
                    <th scope="col">Action</th>
                    <th scope="col">Resource</th>
                    <th scope="col">Actor</th>
                    <th scope="col">Details</th>
                  </tr>
                </thead>
                <tbody>
                  {auditEntries.map((entry) => {
                    const actor = entry.userName || entry.userEmail || entry.userId || 'Unknown user';
                    const timestamp = new Date(entry.createdAt).toLocaleString();
                    return (
                      <tr key={entry.id}>
                        <td>{timestamp}</td>
                        <td>{entry.action}</td>
                        <td>
                          {entry.resource}
                          {entry.resourceId ? ` (${entry.resourceId})` : ''}
                        </td>
                        <td>{actor}</td>
                        <td>
                          <details>
                            <summary>View</summary>
                            <div className="diff-grid">
                              <div>
                                <h4>Before</h4>
                                <pre>{JSON.stringify(entry.before ?? null, null, 2)}</pre>
                              </div>
                              <div>
                                <h4>After</h4>
                                <pre>{JSON.stringify(entry.after ?? null, null, 2)}</pre>
                              </div>
                            </div>
                          </details>
                        </td>
                      </tr>
                    );
                  })}
                </tbody>
              </table>
            </div>
          )}
        </section>
        <section>
          <h2>Manual actions</h2>
          <button>Force AI fallback to human (TODO)</button>
          <button>Send broadcast message (TODO)</button>
        </section>
      </main>
      <style jsx>{`
        .monitoring {
          padding: 2rem;
          display: grid;
          gap: 2rem;
        }
        .header {
          display: flex;
          flex-direction: column;
          gap: 0.5rem;
        }
        .tier {
          display: inline-flex;
          align-items: center;
          width: fit-content;
          padding: 0.35rem 0.75rem;
          border-radius: 999px;
          background: #1d4ed8;
          color: white;
          font-size: 0.85rem;
          letter-spacing: 0.04em;
        }
        table {
          width: 100%;
          border-collapse: collapse;
          background: #0f172a;
          color: #e2e8f0;
          border-radius: 12px;
          overflow: hidden;
        }
        th,
        td {
          padding: 0.85rem 1rem;
          text-align: left;
        }
        thead {
          background: rgba(15, 23, 42, 0.8);
        }
        tbody tr:nth-child(even) {
          background: rgba(15, 23, 42, 0.6);
        }
        tbody tr:nth-child(odd) {
          background: rgba(15, 23, 42, 0.4);
        }
        .metrics {
          list-style: none;
          padding: 0;
          margin: 0;
          display: grid;
          gap: 0.75rem;
        }
        .metrics li {
          display: flex;
          justify-content: space-between;
          align-items: baseline;
          padding: 0.75rem 1rem;
          background: #f8fafc;
          border-radius: 10px;
        }
        .metrics strong {
          color: #0f172a;
        }
        .metrics span {
          font-weight: 600;
        }
        .metrics small {
          color: #475569;
        }
        .error {
          color: #dc2626;
        }
        table {
          width: 100%;
          border-collapse: collapse;
          background: #0f172a;
          color: #e2e8f0;
        }
        th,
        td {
          padding: 0.75rem;
          border-bottom: 1px solid rgba(226, 232, 240, 0.1);
          text-align: left;
          vertical-align: top;
        }
        th {
          font-weight: 600;
        }
        .audit-table {
          border-radius: 8px;
          overflow: hidden;
        }
        details {
          cursor: pointer;
        }
        details summary {
          color: #38bdf8;
          outline: none;
        }
        .diff-grid {
          display: grid;
          gap: 1rem;
          margin-top: 0.75rem;
        }
        .diff-grid pre {
          max-height: 200px;
          font-size: 0.85rem;
        }
        .empty {
          margin: 0;
          color: #94a3b8;
        }
        button {
          margin-right: 1rem;
          padding: 0.75rem 1.25rem;
          border-radius: 8px;
          border: none;
          background: #f97316;
          color: white;
          font-weight: 600;
        }
      `}</style>
    </>
  );
}<|MERGE_RESOLUTION|>--- conflicted
+++ resolved
@@ -6,7 +6,6 @@
 
 const fetcher = (path: string) => apiFetch<UsageOverview>(path);
 
-<<<<<<< HEAD
 type AuditLogEntry = {
   id: string;
   action: string;
@@ -32,7 +31,6 @@
   const { data: usage } = useSWR('/dashboard/usage', usageFetcher);
   const { data: auditLogs } = useSWR('/audit/logs', auditFetcher);
   const auditEntries = auditLogs?.logs ?? [];
-=======
 function formatLimit(limit: number | null, measurement: string) {
   if (limit === null) return 'Unlimited';
   if (measurement === 'tokens') return `${limit.toLocaleString()} tokens`;
@@ -53,7 +51,6 @@
 export default function MonitoringPage() {
   const { tenant } = useTenant();
   const { data: usage, error } = useSWR('/dashboard/usage', fetcher);
->>>>>>> 0925b7d1
 
   return (
     <>
