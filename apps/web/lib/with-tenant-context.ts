--- conflicted
+++ resolved
@@ -20,11 +20,8 @@
 
     // TODO: Validate JWT / session and ensure tenantId matches token claims
     req.headers['x-tenant-id'] = tenantId;
-<<<<<<< HEAD
     req.tenantId = tenantId;
-=======
     req.headers['x-user-role'] = role;
->>>>>>> 56c88333
     return handler(req, res);
   });
 }