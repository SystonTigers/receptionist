--- conflicted
+++ resolved
@@ -17,11 +17,8 @@
     "test": "pnpm --filter ./workers/api test",
     "test:e2e": "playwright test",
     "codex": "ts-node scripts/run-codex-task.ts",
-<<<<<<< HEAD
     "tscheck": "pnpm --filter ./workers/api tscheck"
-=======
     "tscheck": "npm run typecheck -w workers/api"
->>>>>>> eb433f41
   },
   "devDependencies": {
     "@types/inquirer": "^8.2.1",
