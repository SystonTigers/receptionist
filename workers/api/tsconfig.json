--- conflicted
+++ resolved
@@ -1,7 +1,6 @@
 {
   "extends": "../../tsconfig.base.json",
   "compilerOptions": {
-<<<<<<< HEAD
     "target": "ES2022",
     "lib": ["ES2022", "WebWorker"],
     "module": "ESNext",
@@ -18,7 +17,6 @@
     "noEmit": true
   },
   "include": ["src", "vitest.config.ts"]
-=======
     "baseUrl": "./src",
     "outDir": "dist",
     "target": "ES2022",
@@ -47,5 +45,4 @@
     "src/**/*.ts",
     "src/**/*.d.ts"
   ]
->>>>>>> eb433f41
 }