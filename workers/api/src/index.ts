--- conflicted
+++ resolved
@@ -14,11 +14,9 @@
 import { withAuth } from './middleware/auth';
 import { bookingRouter } from './routes/bookings';
 import { assistRouter } from './routes/assist';
-<<<<<<< HEAD
 import { checkUsageQuota, recordUsageEvent } from './services/usage-service';
-=======
 import { withFeatureFlags } from './middleware/features';
->>>>>>> 8a10e93a
+
 
 const router = Router();
 
@@ -62,7 +60,6 @@
   }
   scoped = authResult;
 
-<<<<<<< HEAD
   if (scoped.tenantId) {
     await checkUsageQuota(env, scoped.tenantId, 'api.call', 1);
     const url = new URL(request.url);
@@ -78,13 +75,11 @@
       })
     );
   }
-=======
   const featuresResult = await withFeatureFlags(scoped, env, ctx);
   if (featuresResult instanceof Response) {
     return featuresResult;
   }
   scoped = featuresResult;
->>>>>>> 8a10e93a
 
   return router.handle(scoped, env, ctx);
 }
