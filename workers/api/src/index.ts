import { Router } from 'itty-router';
import { authRouter } from './routes/auth';
import { tenantRouter } from './routes/tenants';
import { appointmentRouter } from './routes/appointments';
import { messagingRouter } from './routes/messaging';
import { paymentRouter } from './routes/payments';
import { dashboardRouter } from './routes/dashboard';
import { webhooksRouter } from './routes/webhooks';
import { clientRouter } from './routes/clients';
import { stylistRouter } from './routes/stylists';
import { marketingRouter } from './routes/marketing';
import { withErrorHandling } from './middleware/error-handler';
import { withTenant } from './middleware/tenant';
import { withAuth } from './middleware/auth';
import { bookingRouter } from './routes/bookings';
import { assistRouter } from './routes/assist';
<<<<<<< HEAD
import { withBilling } from './middleware/billing';
import { billingRouter } from './routes/billing';
=======
import { checkUsageQuota, recordUsageEvent } from './services/usage-service';
import { withFeatureFlags } from './middleware/features';

>>>>>>> de915088

const router = Router();

router.get('/healthz', () => new Response(JSON.stringify({ ok: true }), { status: 200 }));
router.all('/auth/*', authRouter.handle);
router.all('/tenants', tenantRouter.handle);
router.all('/tenants/*', tenantRouter.handle);
router.all('/appointments', appointmentRouter.handle);
router.all('/appointments/*', appointmentRouter.handle);
router.all('/bookings', bookingRouter.handle);
router.all('/bookings/*', bookingRouter.handle);
router.all('/clients', clientRouter.handle);
router.all('/clients/*', clientRouter.handle);
router.all('/stylists', stylistRouter.handle);
router.all('/stylists/*', stylistRouter.handle);
router.all('/messaging', messagingRouter.handle);
router.all('/messaging/*', messagingRouter.handle);
router.all('/assist', assistRouter.handle);
router.all('/assist/*', assistRouter.handle);
router.all('/payments', paymentRouter.handle);
router.all('/payments/*', paymentRouter.handle);
router.all('/dashboard', dashboardRouter.handle);
router.all('/dashboard/*', dashboardRouter.handle);
router.all('/marketing', marketingRouter.handle);
router.all('/marketing/*', marketingRouter.handle);
router.all('/billing', billingRouter.handle);
router.all('/billing/*', billingRouter.handle);
router.all('/webhooks', webhooksRouter.handle);
router.all('/webhooks/*', webhooksRouter.handle);

async function handleRequest(request: Request, env: Env, ctx: ExecutionContext) {
  let scoped = request as TenantScopedRequest;

  const tenantResult = await withTenant(scoped, env, ctx);
  if (tenantResult instanceof Response) {
    return tenantResult;
  }
  scoped = tenantResult;

  const authResult = await withAuth(scoped, env, ctx);
  if (authResult instanceof Response) {
    return authResult;
  }
  scoped = authResult;

<<<<<<< HEAD
  const billingResult = await withBilling(scoped, env, ctx);
  if (billingResult instanceof Response) {
    return billingResult;
  }
  scoped = billingResult;
=======
  if (scoped.tenantId) {
    await checkUsageQuota(env, scoped.tenantId, 'api.call', 1);
    const url = new URL(request.url);
    ctx.waitUntil(
      recordUsageEvent(env, scoped.tenantId, 'api.call', {
        metadata: {
          path: url.pathname,
          method: request.method
        }
      }).catch((error) => {
        const message = error instanceof Error ? error.message : String(error);
        console.error('Failed to record API usage event', { tenantId: scoped.tenantId, message });
      })
    );
  }
  const featuresResult = await withFeatureFlags(scoped, env, ctx);
  if (featuresResult instanceof Response) {
    return featuresResult;
  }
  scoped = featuresResult;
>>>>>>> de915088

  return router.handle(scoped, env, ctx);
}

const handler = withErrorHandling(handleRequest);

export default {
  fetch: (request: Request, env: Env, ctx: ExecutionContext) => handler(request, env, ctx),
  scheduled: (event: ScheduledEvent, env: Env, ctx: ExecutionContext) =>
    import('./jobs/scheduler').then((m) => m.handleScheduled(event, env, ctx))
};<|MERGE_RESOLUTION|>--- conflicted
+++ resolved
@@ -14,14 +14,11 @@
 import { withAuth } from './middleware/auth';
 import { bookingRouter } from './routes/bookings';
 import { assistRouter } from './routes/assist';
-<<<<<<< HEAD
 import { withBilling } from './middleware/billing';
 import { billingRouter } from './routes/billing';
-=======
 import { checkUsageQuota, recordUsageEvent } from './services/usage-service';
 import { withFeatureFlags } from './middleware/features';
 
->>>>>>> de915088
 
 const router = Router();
 
@@ -67,13 +64,11 @@
   }
   scoped = authResult;
 
-<<<<<<< HEAD
   const billingResult = await withBilling(scoped, env, ctx);
   if (billingResult instanceof Response) {
     return billingResult;
   }
   scoped = billingResult;
-=======
   if (scoped.tenantId) {
     await checkUsageQuota(env, scoped.tenantId, 'api.call', 1);
     const url = new URL(request.url);
@@ -94,7 +89,6 @@
     return featuresResult;
   }
   scoped = featuresResult;
->>>>>>> de915088
 
   return router.handle(scoped, env, ctx);
 }
