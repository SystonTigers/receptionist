import { createClient, SupabaseClient } from '@supabase/supabase-js';
import dayjs from 'dayjs';
import { recordUsageEvent } from './usage-service';

import { sendNotification, type NotificationPayload } from './notification-service';

type TenantRecord = {
  id: string;
};

type ClientContact = {
  id: string;
  first_name: string | null;
  last_name: string | null;
  email: string | null;
  phone: string | null;
};

type BookingRecord = {
  id: string;
  tenant_id: string;
  start_time: string;
  status: string;
  client: ClientContact | null;
};

type BookingNotification = {
  tenantId: string;
  bookingId: string;
  scheduledTime: string;
  channels: Array<'sms' | 'email'>;
  client?: ClientContact | null;
};

function getClient(env: Env): SupabaseClient {
  return createClient(env.SUPABASE_URL, env.SUPABASE_SERVICE_ROLE_KEY);
}

async function listTenants(client: SupabaseClient) {
  const { data, error } = await client.from('tenants').select('id');
  if (error) {
    throw new Error(`Failed to fetch tenants: ${error.message}`);
  }
  return (data ?? []) as TenantRecord[];
}

async function listUpcomingBookings(
  client: SupabaseClient,
  tenantId: string,
  windowStart: string,
  windowEnd: string
) {
  const { data, error } = await client
    .from('appointments')
    .select(
      `id, tenant_id, start_time, status, client:clients(id, first_name, last_name, email, phone)`
    )
    .eq('tenant_id', tenantId)
    .in('status', ['pending', 'confirmed'])
    .gte('start_time', windowStart)
    .lt('start_time', windowEnd);

  if (error) {
    throw new Error(`Failed to fetch bookings for tenant ${tenantId}: ${error.message}`);
  }

  return (data ?? []) as BookingRecord[];
}

async function sendBookingNotification(env: Env, notification: BookingNotification) {
  const payload: NotificationPayload = {
    channels: notification.channels,
    to: {
      email: notification.client?.email ?? undefined,
      phone: notification.client?.phone ?? undefined,
      name: [notification.client?.first_name, notification.client?.last_name]
        .filter((value) => Boolean(value && value.trim()))
        .join(' ')
        .trim() || undefined
    },
    data: {
      bookingId: notification.bookingId,
      scheduledTime: notification.scheduledTime,
      clientFirstName: notification.client?.first_name ?? undefined,
      clientLastName: notification.client?.last_name ?? undefined
    }
  };

  const results = await sendNotification(env, notification.tenantId, 'booking_reminder', payload);
  const successful = results.filter((result) => result.success);

  console.log('Reminder notification dispatch results', {
    tenantId: notification.tenantId,
    bookingId: notification.bookingId,
    channels: notification.channels,
    dispatched: successful.map((result) => result.channel),
    failed: results.filter((result) => !result.success).map((result) => result.channel)
  });
<<<<<<< HEAD

  if (successful.length === 0) {
    const errors = results.map((result) => result.error).filter(Boolean);
    throw new Error(errors.join('; ') || 'All notification channels failed');
  }

  return results;
=======
  await recordUsageEvent(env, notification.tenantId, 'reminder.queued', {
    metadata: {
      bookingId: notification.bookingId,
      channels: notification.channels
    }
  });
>>>>>>> 83610485
}

export async function sendReminderMessages(env: Env) {
  const client = getClient(env);
  const windowStart = new Date().toISOString();
  const windowEnd = dayjs(windowStart).add(24, 'hour').toISOString();

  const summary = {
    tenantsProcessed: 0,
    bookingsReviewed: 0,
    remindersQueued: 0,
    bookingsMissingContact: 0,
    reminderFailures: 0,
    tenantsWithErrors: 0
  };

  console.log('Starting reminder sweep', {
    environment: env.WORKER_ENVIRONMENT ?? 'unknown',
    windowStart,
    windowEnd
  });

  const tenants = await listTenants(client);

  for (const tenant of tenants) {
    summary.tenantsProcessed += 1;

    try {
      const bookings = await listUpcomingBookings(client, tenant.id, windowStart, windowEnd);
      summary.bookingsReviewed += bookings.length;

      for (const booking of bookings) {
        const channels: Array<'sms' | 'email'> = [];
        const contact = booking.client;
        if (contact?.phone) channels.push('sms');
        if (contact?.email) channels.push('email');

        if (channels.length === 0) {
          summary.bookingsMissingContact += 1;
          continue;
        }

        try {
          await sendBookingNotification(env, {
            tenantId: tenant.id,
            bookingId: booking.id,
            scheduledTime: booking.start_time,
            channels,
            client: contact
          });
          summary.remindersQueued += 1;
        } catch (error) {
          summary.reminderFailures += 1;
          const message = error instanceof Error ? error.message : String(error);
          console.error('Reminder notification failure', {
            tenantId: tenant.id,
            bookingId: booking.id,
            message
          });
        }
      }
    } catch (error) {
      summary.tenantsWithErrors += 1;
      const message = error instanceof Error ? error.message : String(error);
      console.error('Reminder sweep tenant failure', { tenantId: tenant.id, message });
    }
  }

  console.log('Reminder sweep summary', summary);
}

export async function purgeExpiredData(env: Env) {
  console.log('TODO: purge expired data per GDPR requirements');
}<|MERGE_RESOLUTION|>--- conflicted
+++ resolved
@@ -96,7 +96,6 @@
     dispatched: successful.map((result) => result.channel),
     failed: results.filter((result) => !result.success).map((result) => result.channel)
   });
-<<<<<<< HEAD
 
   if (successful.length === 0) {
     const errors = results.map((result) => result.error).filter(Boolean);
@@ -104,14 +103,12 @@
   }
 
   return results;
-=======
   await recordUsageEvent(env, notification.tenantId, 'reminder.queued', {
     metadata: {
       bookingId: notification.bookingId,
       channels: notification.channels
     }
   });
->>>>>>> 83610485
 }
 
 export async function sendReminderMessages(env: Env) {
