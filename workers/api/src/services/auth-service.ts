import { z } from 'zod';
import type { Role } from '@ai-hairdresser/shared';
import { JsonResponse } from '../lib/response';
import {
  insertTenant,
  insertUser,
  getUserByEmail,
  getInvitationByToken,
  markInvitationAccepted,
  expireInvitation
} from '../lib/supabase-admin';
import { hashPassword, verifyPassword } from '../lib/passwords';
import { buildTenantToken } from '../lib/tenant-token';
<<<<<<< HEAD
import { initializeTenantOnboarding } from './onboarding-service';
=======
import { recordAuditLog } from './audit-log-service';
import { createTenantSubscription } from './subscription-service';
>>>>>>> 9d641b93

const signupInput = z.object({
  tenantName: z.string(),
  email: z.string().email(),
  password: z.string().min(8),
  phone: z.string().optional()
});

export async function createTenantWithAdmin(input: unknown, env: Env) {
  const payload = signupInput.parse(input);
  const tenantId = crypto.randomUUID();
  const tenant = await insertTenant(env, {
    id: tenantId,
    name: payload.tenantName,
    slug: payload.tenantName.toLowerCase().replace(/[^a-z0-9]+/g, '-'),
    contact_email: payload.email,
    contact_phone: payload.phone ?? null,
    tier: 'starter'
  });

  const passwordHash = await hashPassword(payload.password);
  const userId = crypto.randomUUID();
  await insertUser(env, {
    id: userId,
    tenant_id: tenantId,
    email: payload.email,
    first_name: payload.email.split('@')[0],
    last_name: 'Owner',
    role: 'owner',
    password_hash: passwordHash
  });

<<<<<<< HEAD
  await initializeTenantOnboarding(env, {
    id: tenantId,
    name: tenant.name,
    contactEmail: tenant.contact_email
=======
  await createTenantSubscription(env, {
    tenantId,
    tenantName: payload.tenantName,
    email: payload.email
>>>>>>> 9d641b93
  });

  return {
    tenant,
    adminUserId: userId,
    token: buildTenantToken({ tenantId, role: 'owner', sub: userId })
  };
}

const loginInput = z.object({
  email: z.string().email(),
  password: z.string()
});

export async function authenticateUser(input: unknown, env: Env) {
  const payload = loginInput.parse(input);
  const user = await getUserByEmail(env, payload.email);
  if (!user) {
    await recordAuditLog(env, {
      tenantId: null,
      userId: null,
      action: 'auth.failed_login',
      resource: 'auth',
      resourceId: null,
      after: {
        hashedIdentifier: await hashIdentifier(payload.email)
      }
    });
    throw JsonResponse.error('Invalid credentials', 401);
  }

  const valid = await verifyPassword(payload.password, user.password_hash);
  if (!valid) {
    await recordAuditLog(env, {
      tenantId: user.tenant_id,
      userId: user.id,
      action: 'auth.failed_login',
      resource: 'auth',
      resourceId: user.id,
      after: {
        hashedIdentifier: await hashIdentifier(payload.email)
      }
    });
    throw JsonResponse.error('Invalid credentials', 401);
  }

  return {
    token: buildTenantToken({ tenantId: user.tenant_id, role: user.role as Role, sub: user.id }),
    user: {
      id: user.id,
      email: user.email,
      tenantId: user.tenant_id,
      role: user.role
    }
  };
}


async function hashIdentifier(value: string) {
  const encoder = new TextEncoder();
  const data = encoder.encode(value.trim().toLowerCase());
  const digest = await crypto.subtle.digest('SHA-256', data);
  const bytes = Array.from(new Uint8Array(digest));
  return bytes
    .slice(0, 8)
    .map((byte) => byte.toString(16).padStart(2, '0'))
    .join('');

const invitationAcceptanceInput = z.object({
  token: z.string().min(10),
  firstName: z.string().min(1),
  lastName: z.string().min(1),
  password: z.string().min(8)
});

export async function acceptInvitation(input: unknown, env: Env) {
  const payload = invitationAcceptanceInput.parse(input);
  const invitation = await getInvitationByToken(env, payload.token);

  if (!invitation || invitation.status !== 'pending') {
    throw JsonResponse.error('Invitation not found or already used', 404);
  }

  if (invitation.expires_at && new Date(invitation.expires_at) < new Date()) {
    await expireInvitation(env, invitation.id);
    throw JsonResponse.error('Invitation has expired', 410);
  }

  const existingUser = await getUserByEmail(env, invitation.email);
  if (existingUser) {
    throw JsonResponse.error('User already registered with this email', 409);
  }

  const passwordHash = await hashPassword(payload.password);
  const userId = crypto.randomUUID();

  await insertUser(env, {
    id: userId,
    tenant_id: invitation.tenant_id,
    email: invitation.email,
    first_name: payload.firstName,
    last_name: payload.lastName,
    role: invitation.role,
    password_hash: passwordHash
  });

  await markInvitationAccepted(env, invitation.id, userId);

  return {
    token: buildTenantToken({ tenantId: invitation.tenant_id, role: invitation.role as Role, sub: userId }),
    user: {
      id: userId,
      email: invitation.email,
      tenantId: invitation.tenant_id,
      role: invitation.role
    }
  };

}<|MERGE_RESOLUTION|>--- conflicted
+++ resolved
@@ -11,12 +11,11 @@
 } from '../lib/supabase-admin';
 import { hashPassword, verifyPassword } from '../lib/passwords';
 import { buildTenantToken } from '../lib/tenant-token';
-<<<<<<< HEAD
+
 import { initializeTenantOnboarding } from './onboarding-service';
-=======
+
 import { recordAuditLog } from './audit-log-service';
-import { createTenantSubscription } from './subscription-service';
->>>>>>> 9d641b93
+import { createTenantSubscription } from './subscription-service'
 
 const signupInput = z.object({
   tenantName: z.string(),
@@ -49,17 +48,14 @@
     password_hash: passwordHash
   });
 
-<<<<<<< HEAD
   await initializeTenantOnboarding(env, {
     id: tenantId,
     name: tenant.name,
     contactEmail: tenant.contact_email
-=======
   await createTenantSubscription(env, {
     tenantId,
     tenantName: payload.tenantName,
     email: payload.email
->>>>>>> 9d641b93
   });
 
   return {
