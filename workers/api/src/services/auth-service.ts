import { z } from 'zod';
import type { Role } from '@ai-hairdresser/shared';
import { JsonResponse } from '../lib/response';
import {
  insertTenant,
  insertUser,
  getUserByEmail,
  getInvitationByToken,
  markInvitationAccepted,
  expireInvitation
} from '../lib/supabase-admin';
import { hashPassword, verifyPassword } from '../lib/passwords';
import { buildTenantToken } from '../lib/tenant-token';
<<<<<<< HEAD
import { recordAuditLog } from './audit-log-service';
=======
import { createTenantSubscription } from './subscription-service';
>>>>>>> 0925b7d1

const signupInput = z.object({
  tenantName: z.string(),
  email: z.string().email(),
  password: z.string().min(8),
  phone: z.string().optional()
});

export async function createTenantWithAdmin(input: unknown, env: Env) {
  const payload = signupInput.parse(input);
  const tenantId = crypto.randomUUID();
  const tenant = await insertTenant(env, {
    id: tenantId,
    name: payload.tenantName,
    slug: payload.tenantName.toLowerCase().replace(/[^a-z0-9]+/g, '-'),
    contact_email: payload.email,
    contact_phone: payload.phone ?? null,
    tier: 'starter'
  });

  const passwordHash = await hashPassword(payload.password);
  const userId = crypto.randomUUID();
  await insertUser(env, {
    id: userId,
    tenant_id: tenantId,
    email: payload.email,
    first_name: payload.email.split('@')[0],
    last_name: 'Owner',
    role: 'owner',
    password_hash: passwordHash
  });

  await createTenantSubscription(env, {
    tenantId,
    tenantName: payload.tenantName,
    email: payload.email
  });

  return {
    tenant,
    adminUserId: userId,
    token: buildTenantToken({ tenantId, role: 'owner', sub: userId })
  };
}

const loginInput = z.object({
  email: z.string().email(),
  password: z.string()
});

export async function authenticateUser(input: unknown, env: Env) {
  const payload = loginInput.parse(input);
  const user = await getUserByEmail(env, payload.email);
  if (!user) {
    await recordAuditLog(env, {
      tenantId: null,
      userId: null,
      action: 'auth.failed_login',
      resource: 'auth',
      resourceId: null,
      after: {
        hashedIdentifier: await hashIdentifier(payload.email)
      }
    });
    throw JsonResponse.error('Invalid credentials', 401);
  }

  const valid = await verifyPassword(payload.password, user.password_hash);
  if (!valid) {
    await recordAuditLog(env, {
      tenantId: user.tenant_id,
      userId: user.id,
      action: 'auth.failed_login',
      resource: 'auth',
      resourceId: user.id,
      after: {
        hashedIdentifier: await hashIdentifier(payload.email)
      }
    });
    throw JsonResponse.error('Invalid credentials', 401);
  }

  return {
    token: buildTenantToken({ tenantId: user.tenant_id, role: user.role as Role, sub: user.id }),
    user: {
      id: user.id,
      email: user.email,
      tenantId: user.tenant_id,
      role: user.role
    }
  };
}

<<<<<<< HEAD
async function hashIdentifier(value: string) {
  const encoder = new TextEncoder();
  const data = encoder.encode(value.trim().toLowerCase());
  const digest = await crypto.subtle.digest('SHA-256', data);
  const bytes = Array.from(new Uint8Array(digest));
  return bytes
    .slice(0, 8)
    .map((byte) => byte.toString(16).padStart(2, '0'))
    .join('');
=======
const invitationAcceptanceInput = z.object({
  token: z.string().min(10),
  firstName: z.string().min(1),
  lastName: z.string().min(1),
  password: z.string().min(8)
});

export async function acceptInvitation(input: unknown, env: Env) {
  const payload = invitationAcceptanceInput.parse(input);
  const invitation = await getInvitationByToken(env, payload.token);

  if (!invitation || invitation.status !== 'pending') {
    throw JsonResponse.error('Invitation not found or already used', 404);
  }

  if (invitation.expires_at && new Date(invitation.expires_at) < new Date()) {
    await expireInvitation(env, invitation.id);
    throw JsonResponse.error('Invitation has expired', 410);
  }

  const existingUser = await getUserByEmail(env, invitation.email);
  if (existingUser) {
    throw JsonResponse.error('User already registered with this email', 409);
  }

  const passwordHash = await hashPassword(payload.password);
  const userId = crypto.randomUUID();

  await insertUser(env, {
    id: userId,
    tenant_id: invitation.tenant_id,
    email: invitation.email,
    first_name: payload.firstName,
    last_name: payload.lastName,
    role: invitation.role,
    password_hash: passwordHash
  });

  await markInvitationAccepted(env, invitation.id, userId);

  return {
    token: buildTenantToken({ tenantId: invitation.tenant_id, role: invitation.role as Role, sub: userId }),
    user: {
      id: userId,
      email: invitation.email,
      tenantId: invitation.tenant_id,
      role: invitation.role
    }
  };
>>>>>>> 0925b7d1
}<|MERGE_RESOLUTION|>--- conflicted
+++ resolved
@@ -11,11 +11,8 @@
 } from '../lib/supabase-admin';
 import { hashPassword, verifyPassword } from '../lib/passwords';
 import { buildTenantToken } from '../lib/tenant-token';
-<<<<<<< HEAD
 import { recordAuditLog } from './audit-log-service';
-=======
 import { createTenantSubscription } from './subscription-service';
->>>>>>> 0925b7d1
 
 const signupInput = z.object({
   tenantName: z.string(),
@@ -109,7 +106,7 @@
   };
 }
 
-<<<<<<< HEAD
+
 async function hashIdentifier(value: string) {
   const encoder = new TextEncoder();
   const data = encoder.encode(value.trim().toLowerCase());
@@ -119,7 +116,7 @@
     .slice(0, 8)
     .map((byte) => byte.toString(16).padStart(2, '0'))
     .join('');
-=======
+
 const invitationAcceptanceInput = z.object({
   token: z.string().min(10),
   firstName: z.string().min(1),
@@ -169,5 +166,5 @@
       role: invitation.role
     }
   };
->>>>>>> 0925b7d1
+
 }