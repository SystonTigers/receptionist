import { normalizeError, type RequestLogger } from '@ai-hairdresser/shared';
<<<<<<< HEAD
=======
import { RequestLogger, normalizeError } from '@ai-hairdresser/shared';
>>>>>>> eb433f41

import { createTwilioClient } from '../integrations/twilio';
import { callOpenAI } from '../integrations/openai';
import { createSystemLogger } from '../lib/observability';
import { checkUsageQuota, recordUsageEvent } from './usage-service';

type OutboundPayload = {
  to: string;
  body: string;
  channel?: 'sms' | 'whatsapp';
};

export type InboundMessage = {
  provider: 'twilio';
  channel: 'sms' | 'whatsapp';
  messageId: string;
  tenantId: string | null;
  from: string;
  to: string;
  text: string;
  raw?: Record<string, unknown>;
};

export const mask = (value: string | null | undefined, show = 2) => {
  if (!value) return 'unknown';
  const normalized = value.replace(/[^\da-z+]/gi, '');
  if (normalized.length <= show) {
    return `${normalized}${'*'.repeat(Math.max(0, show - normalized.length))}`;
  }
  return `${normalized.slice(0, show)}${'*'.repeat(Math.max(0, normalized.length - show))}`;
};

export const safeLog = (message: InboundMessage) => ({
  provider: message.provider,
  channel: message.channel,
  messageId: message.messageId ? `***${message.messageId.slice(-6)}` : undefined,
  tenantId: message.tenantId ?? undefined,
  from: mask(message.from),
  to: mask(message.to),
  text: message.text.length > 256 ? `${message.text.slice(0, 256)}…` : message.text,
  raw: undefined
});

function extractTenantFromNumber(to: string): string | null {
  if (!to) return null;
  const normalized = to.replace(/^whatsapp:/i, '').trim();
  if (!normalized) return null;
  return null;
}

export function normalizeTwilio(params: URLSearchParams): InboundMessage {
  const fromRaw = params.get('From') ?? '';
  const toRaw = params.get('To') ?? '';
  const channel: 'sms' | 'whatsapp' =
    fromRaw.toLowerCase().startsWith('whatsapp:') || toRaw.toLowerCase().startsWith('whatsapp:') ? 'whatsapp' : 'sms';

  const messageId = params.get('MessageSid') ?? crypto.randomUUID();
  const text = params.get('Body') ?? '';
  const raw = Object.fromEntries(params.entries());
  const tenantHint = params.get('tenantId') ?? params.get('TenantId') ?? params.get('tenant_id');

  return {
    provider: 'twilio',
    channel,
    messageId,
    tenantId: tenantHint && tenantHint.trim() ? tenantHint.trim() : extractTenantFromNumber(toRaw),
    from: fromRaw.replace(/^whatsapp:/i, ''),
    to: toRaw.replace(/^whatsapp:/i, ''),
    text,
    raw
  };
}

export function normalizeInboundMessagePayload(payload: unknown): InboundMessage {
  if (payload instanceof URLSearchParams) {
    return normalizeTwilio(payload);
  }

  if (payload && typeof payload === 'object' && 'provider' in payload && 'messageId' in payload) {
    const candidate = payload as Partial<InboundMessage>;
    if (candidate.provider === 'twilio' && candidate.messageId && candidate.channel && candidate.from && candidate.to) {
      const record = candidate as Record<string, unknown>;
      const tenantCandidate =
        (typeof candidate.tenantId === 'string' && candidate.tenantId) ||
        (typeof record['tenant_id'] === 'string' && (record['tenant_id'] as string)) ||
        (typeof record['tenantId'] === 'string' && (record['tenantId'] as string)) ||
        undefined;
      return {
        provider: 'twilio',
        channel: candidate.channel,
        messageId: candidate.messageId,
        tenantId: tenantCandidate ?? extractTenantFromNumber(candidate.to),
        from: candidate.from,
        to: candidate.to,
        text: candidate.text ?? '',
        raw: candidate.raw ?? undefined
      };
    }
  }

  if (payload && typeof payload === 'object') {
    const params = new URLSearchParams();
    for (const [key, value] of Object.entries(payload)) {
      if (typeof value === 'string' || typeof value === 'number') {
        params.append(key, String(value));
      }
    }
    return normalizeTwilio(params);
  }

  throw new Error('Unsupported inbound message payload');
}

export async function sendOutboundMessage(env: Env, tenantId: string, payload: OutboundPayload, parentLogger?: RequestLogger) {
<<<<<<< HEAD
=======
export type NormalizedInboundMessage = {
  raw: Record<string, unknown>;
  body?: string;
  from?: string;
  to?: string;
  channel?: 'sms' | 'whatsapp' | 'voice';
  messageSid?: string;
  tenantId?: string | null;
};

function maskRecipient(recipient?: string) {
  if (!recipient) {
    return 'unknown';
  }
  const stripped = recipient.replace(/[^\d]+/g, '');
  if (stripped.length <= 4) {
    return `***${stripped}`;
  }
  return `***${stripped.slice(-4)}`;
}

function detectChannel(raw: Record<string, unknown>, from?: string, to?: string): NormalizedInboundMessage['channel'] {
  if (raw.CallSid || raw.CallStatus || raw.CallDuration) {
    return 'voice';
  }
  const channelHint = typeof raw.Channel === 'string' ? raw.Channel : typeof raw.channel === 'string' ? raw.channel : undefined;
  if (channelHint && channelHint.toLowerCase().includes('whatsapp')) {
    return 'whatsapp';
  }
  if (from?.toLowerCase().startsWith('whatsapp:') || to?.toLowerCase().startsWith('whatsapp:')) {
    return 'whatsapp';
  }
  return from || to ? 'sms' : undefined;
}

function coerceString(value: unknown): string | undefined {
  if (typeof value === 'string' && value.length > 0) {
    return value;
  }
  return undefined;
}

export function normalizeInboundMessagePayload(payload: unknown): NormalizedInboundMessage {
  if (payload && typeof payload === 'object' && 'raw' in (payload as Record<string, unknown>)) {
    return payload as NormalizedInboundMessage;
  }

  const raw = payload && typeof payload === 'object' && payload !== null ? (payload as Record<string, unknown>) : {};
  const body = coerceString(raw.Body ?? raw.body ?? raw.Message ?? raw.message);
  const from = coerceString(raw.From ?? raw.from ?? raw.Caller ?? raw.caller);
  const to = coerceString(raw.To ?? raw.to ?? raw.Recipient ?? raw.recipient);
  const messageSid = coerceString(
    raw.MessageSid ?? raw.SmsMessageSid ?? raw.SmsSid ?? raw.CallSid ?? raw.CallSid ?? raw.EventSid ?? raw.sid ?? raw.SID
  );
  const tenantCandidate = raw.tenantId ?? raw.TenantId ?? raw.tenant_id;
  const tenantId = typeof tenantCandidate === 'string' && tenantCandidate.length > 0 ? tenantCandidate : null;

  const channel = detectChannel(raw, from, to);

  return {
    raw,
    body,
    from,
    to,
    channel,
    messageSid,
    tenantId
  };
}

export async function sendOutboundMessage(
  env: Env,
  tenantId: string,
  payload: OutboundPayload,
  parentLogger?: RequestLogger
) {
>>>>>>> eb433f41
  if (!payload?.to || !payload?.body) {
    throw new Error('Missing recipient or message body');
  }

  const logger =
    parentLogger?.child({ component: 'messaging.outbound', tenantId }) ??
    createSystemLogger({ component: 'messaging.outbound', tenantId });

  logger.info('Queue outbound message', { tenantId, to: mask(payload.to), channel: payload.channel ?? 'sms' });
<<<<<<< HEAD
=======
  logger.info('Queue outbound message', { tenantId, to: maskRecipient(payload.to), channel: payload.channel ?? 'sms' });
>>>>>>> eb433f41

  await checkUsageQuota(env, tenantId, 'message.sent', 1);

  const client = createTwilioClient(env, logger);
  const channel = payload.channel ?? 'sms';
  try {
    const result =
      channel === 'whatsapp'
        ? await client.sendWhatsapp(payload.to, payload.body)
        : await client.sendSms(payload.to, payload.body);
<<<<<<< HEAD

    await recordUsageEvent(env, tenantId, 'message.sent', {
      metadata: {
        channel,
        hasRecipient: Boolean(payload.to)
      }
    });

    return { status: 'queued', sid: result.sid, channel };
  } catch (error) {
    logger.error('Failed to send outbound message', { error: normalizeError(error) });
    throw error;
  }
}

function isInboundMessage(value: unknown): value is InboundMessage {
  return Boolean(
    value &&
      typeof value === 'object' &&
      (value as Record<string, unknown>).provider === 'twilio' &&
      typeof (value as Record<string, unknown>).messageId === 'string'
  );
}

export async function handleInboundMessage(env: Env, payload: unknown, parentLogger?: RequestLogger) {
  const message = isInboundMessage(payload) ? (payload as InboundMessage) : normalizeInboundMessagePayload(payload);

  const logger =
    parentLogger?.child({ component: 'messaging.inbound' }) ??
    createSystemLogger({ component: 'messaging.inbound' });

  logger.info('Inbound message received', { ...safeLog(message), channel: message.channel });

  const trimmedBody = message.text.trim();
=======

    await recordUsageEvent(env, tenantId, 'message.sent', {
      metadata: {
        channel,
        hasRecipient: Boolean(payload.to)
      }
    });

    return { status: 'queued', sid: result.sid, channel };
  } catch (error) {
    logger.error('Failed to send outbound message', { error: normalizeError(error) });
    throw error;
  }
}

function isInboundMessage(value: unknown): value is InboundMessage {
  return Boolean(
    value &&
      typeof value === 'object' &&
      (value as Record<string, unknown>).provider === 'twilio' &&
      typeof (value as Record<string, unknown>).messageId === 'string'
  );
}

export async function handleInboundMessage(env: Env, payload: unknown, parentLogger?: RequestLogger) {
  const message = isInboundMessage(payload) ? (payload as InboundMessage) : normalizeInboundMessagePayload(payload);

  const logger =
    parentLogger?.child({ component: 'messaging.inbound', channel: message.channel }) ??
    createSystemLogger({ component: 'messaging.inbound', channel: message.channel });

  logger.info('Inbound message received', safeLog(message));

  const trimmedBody = message.text.trim();
function isNormalizedInboundMessage(value: unknown): value is NormalizedInboundMessage {
  return Boolean(value && typeof value === 'object' && 'raw' in (value as Record<string, unknown>));
}

export async function handleInboundMessage(env: Env, payload: unknown, parentLogger?: RequestLogger) {
  const message = isNormalizedInboundMessage(payload) ? (payload as NormalizedInboundMessage) : normalizeInboundMessagePayload(payload);

  const logger =
    parentLogger?.child({ component: 'messaging.inbound', channel: message.channel ?? 'unknown' }) ??
    createSystemLogger({ component: 'messaging.inbound', channel: message.channel ?? 'unknown' });

  logger.info('Inbound message received', {
    from: maskRecipient(message.from),
    to: maskRecipient(message.to),
    channel: message.channel ?? 'unknown',
    messageSid: message.messageSid ? `***${message.messageSid.slice(-6)}` : undefined
  });

  const trimmedBody = message.body?.trim() ?? '';
>>>>>>> eb433f41
  const prompt =
    trimmedBody.length > 0
      ? `Client message: ${trimmedBody}. Respond as a helpful salon receptionist.`
      : 'Respond as a helpful salon receptionist acknowledging the incoming message.';

  const aiResponse = await callOpenAI(env, message.tenantId ?? null, { prompt });

  logger.debug('Generated AI response for inbound message', {
<<<<<<< HEAD
    channel: message.channel,
    messageId: message.messageId ? `***${message.messageId.slice(-6)}` : undefined
=======
    messageId: message.messageId ? `***${message.messageId.slice(-6)}` : undefined
    messageSid: message.messageSid ? `***${message.messageSid.slice(-6)}` : undefined
>>>>>>> eb433f41
  });

  return {
    action: 'respond',
    aiResponse,
    fallback: trimmedBody.toLowerCase().includes('agent'),
    messageSid: message.messageId
<<<<<<< HEAD
=======
    messageSid: message.messageSid
>>>>>>> eb433f41
  };
}<|MERGE_RESOLUTION|>--- conflicted
+++ resolved
@@ -1,9 +1,5 @@
 import { normalizeError, type RequestLogger } from '@ai-hairdresser/shared';
-<<<<<<< HEAD
-=======
 import { RequestLogger, normalizeError } from '@ai-hairdresser/shared';
->>>>>>> eb433f41
-
 import { createTwilioClient } from '../integrations/twilio';
 import { callOpenAI } from '../integrations/openai';
 import { createSystemLogger } from '../lib/observability';
@@ -117,8 +113,6 @@
 }
 
 export async function sendOutboundMessage(env: Env, tenantId: string, payload: OutboundPayload, parentLogger?: RequestLogger) {
-<<<<<<< HEAD
-=======
 export type NormalizedInboundMessage = {
   raw: Record<string, unknown>;
   body?: string;
@@ -195,7 +189,7 @@
   payload: OutboundPayload,
   parentLogger?: RequestLogger
 ) {
->>>>>>> eb433f41
+
   if (!payload?.to || !payload?.body) {
     throw new Error('Missing recipient or message body');
   }
@@ -205,10 +199,7 @@
     createSystemLogger({ component: 'messaging.outbound', tenantId });
 
   logger.info('Queue outbound message', { tenantId, to: mask(payload.to), channel: payload.channel ?? 'sms' });
-<<<<<<< HEAD
-=======
   logger.info('Queue outbound message', { tenantId, to: maskRecipient(payload.to), channel: payload.channel ?? 'sms' });
->>>>>>> eb433f41
 
   await checkUsageQuota(env, tenantId, 'message.sent', 1);
 
@@ -219,7 +210,6 @@
       channel === 'whatsapp'
         ? await client.sendWhatsapp(payload.to, payload.body)
         : await client.sendSms(payload.to, payload.body);
-<<<<<<< HEAD
 
     await recordUsageEvent(env, tenantId, 'message.sent', {
       metadata: {
@@ -254,7 +244,6 @@
   logger.info('Inbound message received', { ...safeLog(message), channel: message.channel });
 
   const trimmedBody = message.text.trim();
-=======
 
     await recordUsageEvent(env, tenantId, 'message.sent', {
       metadata: {
@@ -308,7 +297,6 @@
   });
 
   const trimmedBody = message.body?.trim() ?? '';
->>>>>>> eb433f41
   const prompt =
     trimmedBody.length > 0
       ? `Client message: ${trimmedBody}. Respond as a helpful salon receptionist.`
@@ -317,13 +305,12 @@
   const aiResponse = await callOpenAI(env, message.tenantId ?? null, { prompt });
 
   logger.debug('Generated AI response for inbound message', {
-<<<<<<< HEAD
+
     channel: message.channel,
     messageId: message.messageId ? `***${message.messageId.slice(-6)}` : undefined
-=======
+
     messageId: message.messageId ? `***${message.messageId.slice(-6)}` : undefined
     messageSid: message.messageSid ? `***${message.messageSid.slice(-6)}` : undefined
->>>>>>> eb433f41
   });
 
   return {
@@ -331,9 +318,6 @@
     aiResponse,
     fallback: trimmedBody.toLowerCase().includes('agent'),
     messageSid: message.messageId
-<<<<<<< HEAD
-=======
     messageSid: message.messageSid
->>>>>>> eb433f41
   };
 }