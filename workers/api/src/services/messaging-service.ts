import { createTwilioClient } from '../integrations/twilio';
import { callOpenAI } from '../integrations/openai';
<<<<<<< HEAD
import { RequestLogger, normalizeError } from '@ai-hairdresser/shared';
import { createSystemLogger } from '../lib/observability';
=======
import { checkUsageQuota, recordUsageEvent } from './usage-service';
>>>>>>> 56c88333

type OutboundPayload = {
  to: string;
  body: string;
  channel?: 'sms' | 'whatsapp';
};

export async function sendOutboundMessage(
  env: Env,
  tenantId: string,
  payload: OutboundPayload,
  parentLogger?: RequestLogger
) {
  if (!payload?.to || !payload?.body) {
    throw new Error('Missing recipient or message body');
  }

<<<<<<< HEAD
  const logger = parentLogger?.child({ component: 'messaging.outbound', tenantId }) ??
    createSystemLogger({ component: 'messaging.outbound', tenantId });
  const client = createTwilioClient(env, logger);
  logger.info('Queue outbound message', { tenantId, to: payload.to ? `***${String(payload.to).slice(-4)}` : 'unknown' });
=======
  await checkUsageQuota(env, tenantId, 'message.sent', 1);
  const client = createTwilioClient(env);
  console.log('Queue outbound message', { tenantId, to: payload.to, channel: payload.channel ?? 'sms' });
>>>>>>> 56c88333

  const channel = payload.channel ?? 'sms';
  const result =
    channel === 'whatsapp'
      ? await client.sendWhatsapp(payload.to, payload.body)
      : await client.sendSms(payload.to, payload.body);

  await recordUsageEvent(env, tenantId, 'message.sent', {
    metadata: {
      channel,
      hasRecipient: Boolean(payload.to)
    }
  });

  return { status: 'queued', sid: result.sid, channel };
}

<<<<<<< HEAD
export async function handleInboundMessage(env: Env, payload: any, parentLogger?: RequestLogger) {
  const logger = parentLogger?.child({ component: 'messaging.inbound' }) ??
    createSystemLogger({ component: 'messaging.inbound' });
  logger.info('Inbound message payload received', {
    to: payload?.to ? `***${String(payload.to).slice(-4)}` : 'unknown'
  });
  const aiResponse = await callOpenAI(env, {
=======
export async function handleInboundMessage(env: Env, payload: any) {
  console.log('Inbound message payload', payload);
  const aiResponse = await callOpenAI(env, payload?.tenantId ?? null, {
>>>>>>> 56c88333
    prompt: `Client message: ${payload.body}. Respond as a helpful salon receptionist.`
  });
  logger.debug('Generated AI response for inbound message');
  return {
    action: 'respond',
    aiResponse,
    fallback: payload.body?.includes('agent')
  };
}<|MERGE_RESOLUTION|>--- conflicted
+++ resolved
@@ -1,11 +1,11 @@
 import { createTwilioClient } from '../integrations/twilio';
 import { callOpenAI } from '../integrations/openai';
-<<<<<<< HEAD
+
 import { RequestLogger, normalizeError } from '@ai-hairdresser/shared';
 import { createSystemLogger } from '../lib/observability';
-=======
+
 import { checkUsageQuota, recordUsageEvent } from './usage-service';
->>>>>>> 56c88333
+
 
 type OutboundPayload = {
   to: string;
@@ -23,16 +23,15 @@
     throw new Error('Missing recipient or message body');
   }
 
-<<<<<<< HEAD
+
   const logger = parentLogger?.child({ component: 'messaging.outbound', tenantId }) ??
     createSystemLogger({ component: 'messaging.outbound', tenantId });
   const client = createTwilioClient(env, logger);
   logger.info('Queue outbound message', { tenantId, to: payload.to ? `***${String(payload.to).slice(-4)}` : 'unknown' });
-=======
+
   await checkUsageQuota(env, tenantId, 'message.sent', 1);
   const client = createTwilioClient(env);
-  console.log('Queue outbound message', { tenantId, to: payload.to, channel: payload.channel ?? 'sms' });
->>>>>>> 56c88333
+  console.log('Queue outbound message', { tenantId, to: payload.to, channel: payload.channel ?? 'sms' })
 
   const channel = payload.channel ?? 'sms';
   const result =
@@ -50,7 +49,6 @@
   return { status: 'queued', sid: result.sid, channel };
 }
 
-<<<<<<< HEAD
 export async function handleInboundMessage(env: Env, payload: any, parentLogger?: RequestLogger) {
   const logger = parentLogger?.child({ component: 'messaging.inbound' }) ??
     createSystemLogger({ component: 'messaging.inbound' });
@@ -58,11 +56,9 @@
     to: payload?.to ? `***${String(payload.to).slice(-4)}` : 'unknown'
   });
   const aiResponse = await callOpenAI(env, {
-=======
 export async function handleInboundMessage(env: Env, payload: any) {
   console.log('Inbound message payload', payload);
   const aiResponse = await callOpenAI(env, payload?.tenantId ?? null, {
->>>>>>> 56c88333
     prompt: `Client message: ${payload.body}. Respond as a helpful salon receptionist.`
   });
   logger.debug('Generated AI response for inbound message');
