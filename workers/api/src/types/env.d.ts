--- conflicted
+++ resolved
@@ -1,9 +1,6 @@
 import type { RequestLogger } from '@ai-hairdresser/shared';
 import type { KVNamespace } from '@cloudflare/workers-types';
-<<<<<<< HEAD
 import type { FeatureCode, TenantPlanAccess, Role } from '@ai-hairdresser/shared';
-=======
->>>>>>> 83e06c38
 
 declare global {
   interface Env {
@@ -41,7 +38,6 @@
     SYSTEM_VERSION?: string;
   }
 
-<<<<<<< HEAD
   interface TenantScopedRequest extends Request {
     tenantId?: string;
     userId?: string;
@@ -58,7 +54,6 @@
     featureAccess?: TenantPlanAccess;
     hasFeature?: (feature: FeatureCode) => boolean;
   }
-=======
 type Role = import('@ai-hairdresser/shared').Role;
 
 import type { FeatureCode, TenantPlanAccess } from '@ai-hairdresser/shared';
@@ -97,7 +92,6 @@
   SENTRY_TRACES_SAMPLE_RATE?: string;
   SENTRY_RELEASE?: string;
   SYSTEM_VERSION?: string;
->>>>>>> 83e06c38
 }
 
 export {};