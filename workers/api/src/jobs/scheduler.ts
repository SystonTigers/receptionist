--- conflicted
+++ resolved
@@ -1,18 +1,18 @@
-<<<<<<< HEAD
+
 import { sendReminderMessages, purgeExpiredData, monitorSecurityEvents } from '../services/job-service';
-=======
+
 import { sendReminderMessages, purgeExpiredData } from '../services/job-service';
 import { aggregateUsageMetrics } from '../services/usage-service';
->>>>>>> 0925b7d1
+
 
 export async function handleScheduled(event: ScheduledEvent, env: Env, ctx: ExecutionContext) {
   const cron = event.cron ?? 'manual';
   console.log('Running scheduled job', cron);
   ctx.waitUntil(sendReminderMessages(env));
   ctx.waitUntil(purgeExpiredData(env));
-<<<<<<< HEAD
+
   ctx.waitUntil(monitorSecurityEvents(env));
-=======
+
   ctx.waitUntil(aggregateUsageMetrics(env));
->>>>>>> 0925b7d1
+
 }