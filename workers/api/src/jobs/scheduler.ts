--- conflicted
+++ resolved
@@ -9,11 +9,8 @@
 
 export async function handleScheduled(event: ScheduledEvent, env: Env, ctx: ExecutionContext) {
   const cron = event.cron ?? 'manual';
-<<<<<<< HEAD
   const logger = createSystemLogger({ component: 'scheduler' });
-=======
   const logger = createSystemLogger({ component: 'scheduler', cron });
->>>>>>> eb433f41
   logger.info('Running scheduled job', { cron });
 
   const tasks: Array<[string, () => Promise<unknown>]> = [
