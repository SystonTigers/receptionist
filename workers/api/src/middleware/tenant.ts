--- conflicted
+++ resolved
@@ -1,8 +1,6 @@
-<<<<<<< HEAD
+
 import { normalizeError } from '@ai-hairdresser/shared';
-=======
 import type { Role } from '@ai-hairdresser/shared';
->>>>>>> 56c88333
 import { JsonResponse } from '../lib/response';
 import { verifyTenantToken } from '../lib/tenant-token';
 
