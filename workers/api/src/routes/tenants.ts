import { Router } from 'itty-router';
import { z } from 'zod';
import { JsonResponse } from '../lib/response';
<<<<<<< HEAD
import {
  createTenantInvitation,
  getTenantById,
  listTenantInvitations,
  listTenantUsers,
  removeTenantInvitation,
  updateTenantUserRole
} from '../services/tenant-service';
import { requireRole } from '../lib/authorization';
import type { Role } from '@ai-hairdresser/shared';
=======
import { getTenantById, listTenantUsers } from '../services/tenant-service';
import { assignTenantPlan } from '../services/plan-service';
import { getPlanOverview } from '../middleware/features';
>>>>>>> f2ae89fd

const router = Router({ base: '/tenants' });

router.get('/me', async (request: TenantScopedRequest, env: Env) => {
  const tenant = await getTenantById(env, request.tenantId!);
  return JsonResponse.ok(tenant);
});

router.get('/me/users', async (request: TenantScopedRequest, env: Env) => {
  const forbidden = requireRole(request, ['owner', 'admin'], 'list tenant users');
  if (forbidden instanceof Response) {
    return forbidden;
  }

  const users = await listTenantUsers(env, request.tenantId!);
  const invitations = await listTenantInvitations(env, request.tenantId!);
  return JsonResponse.ok({ users, invitations });
});

router.post('/me/invitations', async (request: TenantScopedRequest, env: Env) => {
  const forbidden = requireRole(request, ['owner', 'admin'], 'create user invitation');
  if (forbidden instanceof Response) {
    return forbidden;
  }

  const payload = await request.json();
  const email = typeof payload.email === 'string' ? payload.email.trim().toLowerCase() : '';
  const role = typeof payload.role === 'string' ? (payload.role as Role) : undefined;

  if (!email || !role) {
    return JsonResponse.error('Email and role are required', 400);
  }

  const invitation = await createTenantInvitation(env, request.tenantId!, email, role, request.userId);
  return JsonResponse.ok({ invitation }, { status: 201 });
});

router.delete('/me/invitations/:id', async (request: TenantScopedRequest & { params?: Record<string, string> }, env: Env) => {
  const forbidden = requireRole(request, ['owner', 'admin'], 'delete user invitation');
  if (forbidden instanceof Response) {
    return forbidden;
  }

  const invitationId = request.params?.id;
  if (!invitationId) {
    return JsonResponse.error('Missing invitation id', 400);
  }

  await removeTenantInvitation(env, invitationId);
  return new Response(null, { status: 204 });
});

router.patch('/me/users/:id', async (request: TenantScopedRequest & { params?: Record<string, string> }, env: Env) => {
  const forbidden = requireRole(request, ['owner'], 'update user role');
  if (forbidden instanceof Response) {
    return forbidden;
  }

  const userId = request.params?.id;
  if (!userId) {
    return JsonResponse.error('Missing user id', 400);
  }

  const payload = await request.json();
  const role = typeof payload.role === 'string' ? (payload.role as Role) : undefined;
  if (!role) {
    return JsonResponse.error('Role is required', 400);
  }

  await updateTenantUserRole(env, userId, role);
  return JsonResponse.ok({ ok: true });
});

router.get('/me/plan', async (request: TenantScopedRequest, env: Env) => {
  const overview = await getPlanOverview(env, request.tenantId!);
  return JsonResponse.ok(overview);
});

const planUpdateSchema = z.object({
  planCode: z.enum(['free', 'basic', 'pro'])
});

router.post('/me/plan', async (request: TenantScopedRequest, env: Env) => {
  if (request.role && request.role !== 'admin') {
    return JsonResponse.error('Only administrators can change plans', 403);
  }

  const body = await request.json().catch(() => null);
  const parsed = planUpdateSchema.safeParse(body);
  if (!parsed.success) {
    return JsonResponse.error('Invalid payload', 400, parsed.error.flatten());
  }

  await assignTenantPlan(env, request.tenantId!, parsed.data.planCode);
  const overview = await getPlanOverview(env, request.tenantId!);
  return JsonResponse.ok(overview, { status: 202 });
});

export const tenantRouter = router;<|MERGE_RESOLUTION|>--- conflicted
+++ resolved
@@ -1,7 +1,6 @@
 import { Router } from 'itty-router';
 import { z } from 'zod';
 import { JsonResponse } from '../lib/response';
-<<<<<<< HEAD
 import {
   createTenantInvitation,
   getTenantById,
@@ -12,11 +11,11 @@
 } from '../services/tenant-service';
 import { requireRole } from '../lib/authorization';
 import type { Role } from '@ai-hairdresser/shared';
-=======
+
 import { getTenantById, listTenantUsers } from '../services/tenant-service';
 import { assignTenantPlan } from '../services/plan-service';
 import { getPlanOverview } from '../middleware/features';
->>>>>>> f2ae89fd
+
 
 const router = Router({ base: '/tenants' });
 
