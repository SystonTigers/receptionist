import { Router } from 'itty-router';
import { JsonResponse } from '../lib/response';
<<<<<<< HEAD
import { getDashboardSummary, getUsageMetrics, getOnboardingAnalytics } from '../services/dashboard-service';
=======
import { getDashboardSummary } from '../services/dashboard-service';
import { getUsageOverview } from '../services/usage-service';
>>>>>>> 9d641b93

const router = Router({ base: '/dashboard' });

router.get('/summary', async (request: TenantScopedRequest, env: Env) => {
  const summary = await getDashboardSummary(env, request.tenantId!);
  return JsonResponse.ok(summary);
});

router.get('/usage', async (request: TenantScopedRequest, env: Env) => {
  const usage = await getUsageOverview(env, request.tenantId!);
  return JsonResponse.ok(usage);
});

router.get('/analytics', async (_request: TenantScopedRequest, env: Env) => {
  const analytics = await getOnboardingAnalytics(env);
  return JsonResponse.ok(analytics);
});

export const dashboardRouter = router;<|MERGE_RESOLUTION|>--- conflicted
+++ resolved
@@ -1,11 +1,8 @@
 import { Router } from 'itty-router';
 import { JsonResponse } from '../lib/response';
-<<<<<<< HEAD
 import { getDashboardSummary, getUsageMetrics, getOnboardingAnalytics } from '../services/dashboard-service';
-=======
 import { getDashboardSummary } from '../services/dashboard-service';
 import { getUsageOverview } from '../services/usage-service';
->>>>>>> 9d641b93
 
 const router = Router({ base: '/dashboard' });
 
