<<<<<<< HEAD
import type { TenantTier, UsageLimitDefinition } from './types';

export const SYSTEM_ROLES = ['admin', 'staff', 'stylist'] as const;
=======
export const SYSTEM_ROLES = ['owner', 'admin', 'staff', 'viewer'] as const;
>>>>>>> 8a10e93a
export const DEFAULT_TIMEZONE = 'Europe/London';
export const SUPPORTED_CHANNELS = ['sms', 'whatsapp', 'voice'] as const;
export const DEFAULT_PAGE_SIZE = 20;
export const AUDIT_RESOURCE_TYPES = [
  'tenant',
  'user',
  'client',
  'stylist',
  'service',
  'appointment',
  'message',
  'payment'
] as const;

<<<<<<< HEAD
type LimitMap = Record<string, UsageLimitDefinition>;

function unlimited(definition: UsageLimitDefinition): UsageLimitDefinition {
  return { ...definition, limit: null };
}

const bookingLimit: UsageLimitDefinition = {
  label: 'Bookings created',
  period: 'month',
  limit: 100,
  measurement: 'events'
};

const messagingLimit: UsageLimitDefinition = {
  label: 'Outbound messages',
  period: 'month',
  limit: 500,
  measurement: 'events'
};

const aiLimit: UsageLimitDefinition = {
  label: 'AI tokens',
  period: 'month',
  limit: 50000,
  measurement: 'tokens'
};

const apiLimit: UsageLimitDefinition = {
  label: 'API calls',
  period: 'day',
  limit: 3000,
  measurement: 'events'
};

export const TENANT_USAGE_LIMITS: Record<TenantTier, LimitMap> = {
  starter: {
    'booking.created': bookingLimit,
    'message.sent': messagingLimit,
    'ai.request': aiLimit,
    'api.call': apiLimit
  },
  growth: {
    'booking.created': { ...bookingLimit, limit: 400 },
    'message.sent': { ...messagingLimit, limit: 2000 },
    'ai.request': { ...aiLimit, limit: 200000 },
    'api.call': { ...apiLimit, limit: 10000 }
  },
  scale: {
    'booking.created': unlimited(bookingLimit),
    'message.sent': unlimited(messagingLimit),
    'ai.request': unlimited(aiLimit),
    'api.call': unlimited(apiLimit)
  }
};
=======
export const FEATURE_CODES = ['deposits_enabled', 'ai_assistant_enabled', 'team_accounts'] as const;
export const PLAN_CODES = ['free', 'basic', 'pro'] as const;
>>>>>>> 8a10e93a
<|MERGE_RESOLUTION|>--- conflicted
+++ resolved
@@ -1,10 +1,7 @@
-<<<<<<< HEAD
 import type { TenantTier, UsageLimitDefinition } from './types';
 
 export const SYSTEM_ROLES = ['admin', 'staff', 'stylist'] as const;
-=======
 export const SYSTEM_ROLES = ['owner', 'admin', 'staff', 'viewer'] as const;
->>>>>>> 8a10e93a
 export const DEFAULT_TIMEZONE = 'Europe/London';
 export const SUPPORTED_CHANNELS = ['sms', 'whatsapp', 'voice'] as const;
 export const DEFAULT_PAGE_SIZE = 20;
@@ -19,7 +16,6 @@
   'payment'
 ] as const;
 
-<<<<<<< HEAD
 type LimitMap = Record<string, UsageLimitDefinition>;
 
 function unlimited(definition: UsageLimitDefinition): UsageLimitDefinition {
@@ -74,7 +70,5 @@
     'api.call': unlimited(apiLimit)
   }
 };
-=======
 export const FEATURE_CODES = ['deposits_enabled', 'ai_assistant_enabled', 'team_accounts'] as const;
 export const PLAN_CODES = ['free', 'basic', 'pro'] as const;
->>>>>>> 8a10e93a
