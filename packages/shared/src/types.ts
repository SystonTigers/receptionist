--- conflicted
+++ resolved
@@ -3,13 +3,11 @@
 export type AppointmentId = string;
 export type BookingId = string;
 
-<<<<<<< HEAD
 export type TenantTier = 'starter' | 'growth' | 'scale';
-=======
 export type FeatureCode = 'deposits_enabled' | 'ai_assistant_enabled' | 'team_accounts';
 export type PlanCode = 'free' | 'basic' | 'pro';
 export type TenantPlanStatus = 'trialing' | 'active' | 'past_due' | 'cancelled' | 'expired';
->>>>>>> 8a10e93a
+
 
 export interface Tenant {
   id: TenantId;
